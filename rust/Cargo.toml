--- conflicted
+++ resolved
@@ -1,13 +1,8 @@
 [package]
 name = "filcrypto"
 description = "FFI Interface to Filecoin Proofs"
-<<<<<<< HEAD
 version = "0.7.4"
-authors = ["laser <l@s3r.com>"]
-=======
-version = "0.7.3"
 authors = ["laser <l@s3r.com>", "sbw <sbw@sbw.so>"]
->>>>>>> 65bcfaa1
 license = "MIT OR Apache-2.0"
 repository = "https://github.com/sbwtw/filecoin-ffi"
 readme = "README.md"
@@ -42,16 +37,12 @@
 
 [dependencies.filecoin-proofs-api]
 package = "filecoin-proofs-api"
-<<<<<<< HEAD
 version = "4.0.2"
-=======
-version = "4.0.0"
 
 [dependencies.filecoin-webapi]
 git = "https://github.com/sbwtw/Filecoin-webapi"
 rev = "81a1568"
 #path = "../../Filecoin-webapi"
->>>>>>> 65bcfaa1
 
 [build-dependencies]
 cbindgen = "= 0.14.0"
